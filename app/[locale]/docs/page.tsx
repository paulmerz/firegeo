--- conflicted
+++ resolved
@@ -4,15 +4,6 @@
 import { marked } from 'marked';
 
 const sectionsConfig = [
-<<<<<<< HEAD
-  { id: 'introduction', fr: '/docs/introduction/fr.md', en: '/docs/introduction/en.md', de: '/docs/introduction/de.md', label: { fr: 'Introduction', en: 'Introduction', de: 'Einführung' } },
-  { id: 'features', fr: '/docs/key-features/fr.md', en: '/docs/key-features/en.md', de: '/docs/key-features/de.md', label: { fr: 'Fonctionnalités clés', en: 'Key features', de: 'Hauptmerkmale' } },
-  { id: 'getting-started', fr: '/docs/getting-started/fr.md', en: '/docs/getting-started/en.md', de: '/docs/getting-started/de.md', label: { fr: 'Bien démarrer', en: 'Getting started', de: 'Erste Schritte' } },
-  { id: 'prompts', fr: '/docs/prompts/fr.md', en: '/docs/prompts/en.md', de: '/docs/prompts/de.md', label: { fr: 'Prompts efficaces', en: 'Effective prompts', de: 'Effektive Prompts' } },
-  { id: 'reading-results', fr: '/docs/reading-results/fr.md', en: '/docs/reading-results/en.md', de: '/docs/reading-results/de.md', label: { fr: 'Lire les résultats', en: 'Reading results', de: 'Ergebnisse lesen' } },
-  { id: 'credits', fr: '/docs/credits/fr.md', en: '/docs/credits/en.md', de: '/docs/credits/de.md', label: { fr: 'Crédits', en: 'Credits', de: 'Credits' } },
-  { id: 'openai-web-search', fr: '/docs/openai-web-search/fr.md', en: '/docs/openai-web-search/en.md', de: '/docs/openai-web-search/de.md', label: { fr: 'OpenAI Web Search', en: 'OpenAI Web Search', de: 'OpenAI Web Search' } },
-=======
   { id: 'introduction', fr: '/docs/introduction/fr.md', en: '/docs/introduction/en.md', label: { fr: 'Introduction', en: 'Introduction' } },
   { id: 'features', fr: '/docs/key-features/fr.md', en: '/docs/key-features/en.md', label: { fr: 'Fonctionnalités clés', en: 'Key features' } },
   { id: 'getting-started', fr: '/docs/getting-started/fr.md', en: '/docs/getting-started/en.md', label: { fr: 'Bien démarrer', en: 'Getting started' } },
@@ -21,7 +12,6 @@
   { id: 'prompts', fr: '/docs/prompts/fr.md', en: '/docs/prompts/en.md', label: { fr: 'Prompts efficaces', en: 'Effective prompts' } },
   { id: 'reading-results', fr: '/docs/reading-results/fr.md', en: '/docs/reading-results/en.md', label: { fr: 'Lire les résultats', en: 'Reading results' } },
   { id: 'credits', fr: '/docs/credits/fr.md', en: '/docs/credits/en.md', label: { fr: 'Crédits', en: 'Credits' } },
->>>>>>> 5ad9705d
 ];
 
 export default function DocsPage() {
